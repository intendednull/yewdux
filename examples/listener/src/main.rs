--- conflicted
+++ resolved
@@ -5,7 +5,7 @@
 use yewdux::storage;
 use yewdux::{
     log::{log, Level},
-    prelude::*,
+    prelude::*, Context,
 };
 
 use serde::{Deserialize, Serialize};
@@ -14,7 +14,7 @@
 impl Listener for LogListener {
     type Store = State;
 
-    fn on_change(&mut self, state: Rc<Self::Store>) {
+    fn on_change(&mut self, _cx: &Context, state: Rc<Self::Store>) {
         log!(Level::Info, "Count changed to {}", state.count);
     }
 }
@@ -43,14 +43,9 @@
     }
 
     #[cfg(target_arch = "wasm32")]
-<<<<<<< HEAD
     fn new(cx: &yewdux::Context) -> Self {
         init_listener(StorageListener, cx);
-=======
-    fn new() -> Self {
-        init_listener(StorageListener);
-        init_listener(LogListener);
->>>>>>> b1028d18
+        init_listener(LogListener, cx);
 
         storage::load(storage::Area::Local)
             .ok()
