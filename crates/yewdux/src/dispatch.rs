--- conflicted
+++ resolved
@@ -580,15 +580,10 @@
         S: Clone,
         F: FnOnce(&mut S) -> R,
     {
-<<<<<<< HEAD
+        let mut result = None;
+
         self.context.reduce_mut(|x| {
-            f(x);
-=======
-        let mut result = None;
-        
-        reduce_mut(|x| {
             result = Some(f(x));
->>>>>>> b1028d18
         });
 
         result.expect("result not initialized")
